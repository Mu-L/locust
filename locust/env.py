from typing import (
    Dict,
    List,
    Type,
    TypeVar,
)

from .event import Events
from .exception import RunnerAlreadyExistsError
from .stats import RequestStats
from .runners import Runner, LocalRunner, MasterRunner, WorkerRunner
from .web import WebUI
from .user import User
from .user.task import filter_tasks_by_tags
from .shape import LoadTestShape


RunnerType = TypeVar("RunnerType", bound=Runner)


class Environment:
    events: Events = None
    """
    Event hooks used by Locust internally, as well as to extend Locust's functionality
    See :ref:`events` for available events.
    """

    user_classes: List[Type[User]] = []
    """User classes that the runner will run"""

    shape_class: LoadTestShape = None
    """A shape class to control the shape of the load test"""

    tags = None
    """If set, only tasks that are tagged by tags in this list will be executed"""

    exclude_tags = None
    """If set, only tasks that aren't tagged by tags in this list will be executed"""

    stats: RequestStats = None
    """Reference to RequestStats instance"""

    runner: Runner = None
    """Reference to the :class:`Runner <locust.runners.Runner>` instance"""

    web_ui: WebUI = None
    """Reference to the WebUI instance"""

    host: str = None
    """Base URL of the target system"""

    reset_stats = False
    """Determines if stats should be reset once all simulated users have been spawned"""

    stop_timeout = None
    """
    If set, the runner will try to stop the running users gracefully and wait this many seconds
    before killing them hard.
    """

    catch_exceptions = True
    """
    If True exceptions that happen within running users will be caught (and reported in UI/console).
    If False, exceptions will be raised.
    """

    process_exit_code: int = None
    """
    If set it'll be the exit code of the Locust process
    """

    parsed_options = None
    """Optional reference to the parsed command line options (used to pre-populate fields in Web UI)"""

    def __init__(
        self,
        *,
        user_classes=None,
        shape_class=None,
        tags=None,
        exclude_tags=None,
        events=None,
        host=None,
        reset_stats=False,
        stop_timeout=None,
        catch_exceptions=True,
        parsed_options=None,
    ):
        if events:
            self.events = events
        else:
            self.events = Events()

        self.user_classes = user_classes or []
        self.shape_class = shape_class
        self.tags = tags
        self.exclude_tags = exclude_tags
        self.stats = RequestStats()
        self.host = host
        self.reset_stats = reset_stats
        self.stop_timeout = stop_timeout
        self.catch_exceptions = catch_exceptions
        self.parsed_options = parsed_options

        self._filter_tasks_by_tags()

    def _create_runner(
        self,
        runner_class: Type[RunnerType],
        *args,
        **kwargs,
    ) -> RunnerType:
        if self.runner is not None:
            raise RunnerAlreadyExistsError("Environment.runner already exists (%s)" % self.runner)
<<<<<<< HEAD
        self.runner: RunnerType = runner_class(self, *args, **kwargs)
=======
        self.runner = runner_class(self, *args, **kwargs)

        # Attach the runner to the shape class so that the shape class can access user count state
        if self.shape_class:
            self.shape_class.runner = self.runner

>>>>>>> fddfefe7
        return self.runner

    def create_local_runner(self) -> LocalRunner:
        """
        Create a :class:`LocalRunner <locust.runners.LocalRunner>` instance for this Environment
        """
        return self._create_runner(LocalRunner)

    def create_master_runner(self, master_bind_host="*", master_bind_port=5557) -> MasterRunner:
        """
        Create a :class:`MasterRunner <locust.runners.MasterRunner>` instance for this Environment

        :param master_bind_host: Interface/host that the master should use for incoming worker connections.
                                 Defaults to "*" which means all interfaces.
        :param master_bind_port: Port that the master should listen for incoming worker connections on
        """
        return self._create_runner(
            MasterRunner,
            master_bind_host=master_bind_host,
            master_bind_port=master_bind_port,
        )

    def create_worker_runner(self, master_host, master_port) -> WorkerRunner:
        """
        Create a :class:`WorkerRunner <locust.runners.WorkerRunner>` instance for this Environment

        :param master_host: Host/IP of a running master node
        :param master_port: Port on master node to connect to
        """
        # Create a new RequestStats with use_response_times_cache set to False to save some memory
        # and CPU cycles, since the response_times_cache is not needed for Worker nodes
        self.stats = RequestStats(use_response_times_cache=False)
        return self._create_runner(
            WorkerRunner,
            master_host=master_host,
            master_port=master_port,
        )

    def create_web_ui(
        self,
        host="",
        port=8089,
        auth_credentials=None,
        tls_cert=None,
        tls_key=None,
        stats_csv_writer=None,
        delayed_start=False,
    ):
        """
        Creates a :class:`WebUI <locust.web.WebUI>` instance for this Environment and start running the web server

        :param host: Host/interface that the web server should accept connections to. Defaults to ""
                     which means all interfaces
        :param port: Port that the web server should listen to
        :param auth_credentials: If provided (in format "username:password") basic auth will be enabled
        :param tls_cert: An optional path (str) to a TLS cert. If this is provided the web UI will be
                         served over HTTPS
        :param tls_key: An optional path (str) to a TLS private key. If this is provided the web UI will be
                        served over HTTPS
        :param stats_csv_writer: `StatsCSV <stats_csv.StatsCSV>` instance.
        :param delayed_start: Whether or not to delay starting web UI until `start()` is called. Delaying web UI start
                              allows for adding Flask routes or Blueprints before accepting requests, avoiding errors.
        """
        self.web_ui = WebUI(
            self,
            host,
            port,
            auth_credentials=auth_credentials,
            tls_cert=tls_cert,
            tls_key=tls_key,
            stats_csv_writer=stats_csv_writer,
            delayed_start=delayed_start,
        )
        return self.web_ui

    def _filter_tasks_by_tags(self):
        """
        Filter the tasks on all the user_classes recursively, according to the tags and
        exclude_tags attributes
        """
        if self.tags is not None:
            self.tags = set(self.tags)
        if self.exclude_tags is not None:
            self.exclude_tags = set(self.exclude_tags)

        for user_class in self.user_classes:
            filter_tasks_by_tags(user_class, self.tags, self.exclude_tags)

    @property
    def user_classes_by_name(self) -> Dict[str, Type[User]]:
        return {u.__name__: u for u in self.user_classes}<|MERGE_RESOLUTION|>--- conflicted
+++ resolved
@@ -112,16 +112,12 @@
     ) -> RunnerType:
         if self.runner is not None:
             raise RunnerAlreadyExistsError("Environment.runner already exists (%s)" % self.runner)
-<<<<<<< HEAD
         self.runner: RunnerType = runner_class(self, *args, **kwargs)
-=======
-        self.runner = runner_class(self, *args, **kwargs)
 
         # Attach the runner to the shape class so that the shape class can access user count state
         if self.shape_class:
             self.shape_class.runner = self.runner
 
->>>>>>> fddfefe7
         return self.runner
 
     def create_local_runner(self) -> LocalRunner:
