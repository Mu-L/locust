from __future__ import annotations

import csv
import json
import logging
import mimetypes
import os.path
from functools import wraps
from html import escape
from io import StringIO
from itertools import chain
from json import dumps
<<<<<<< HEAD
from typing import TYPE_CHECKING, Any
=======
from time import time
from typing import TYPE_CHECKING, Any, TypedDict
>>>>>>> eba774c8

import gevent
from flask import (
    Flask,
    Response,
    jsonify,
    make_response,
    redirect,
    render_template,
    request,
    send_file,
    send_from_directory,
    session,
    url_for,
)
from flask_cors import CORS
from flask_login import LoginManager, login_required
from gevent import pywsgi

from . import __version__ as version
from . import argument_parser
from . import stats as stats_module
from .html import DEFAULT_BUILD_PATH, get_html_report, render_template_from
from .log import get_logs, greenlet_exception_logger
from .runners import STATE_MISSING, STATE_RUNNING, MasterRunner
from .stats import StatsCSV, StatsCSVFileWriter, StatsErrorDict, sort_stats
from .user.inspectuser import get_ratio
from .util.cache import memoize
from .util.date import format_safe_timestamp
from .util.timespan import parse_timespan

if TYPE_CHECKING:
    from .env import Environment


logger = logging.getLogger(__name__)
greenlet_exception_handler = greenlet_exception_logger(logger)

DEFAULT_CACHE_TIME = 2.0


class InputField(TypedDict, total=False):
    label: str
    name: str
    default_value: bool | None
    choices: list[str] | None
    is_secret: bool | None


class CustomForm(TypedDict, total=False):
    inputs: list[InputField] | None
    callback_url: str
    submit_button_text: str | None


class AuthProvider(TypedDict, total=False):
    label: str | None
    callback_url: str
    icon_url: str | None


class AuthArgs(TypedDict, total=False):
    custom_form: CustomForm
    auth_providers: list[AuthProvider]
    username_password_callback: str
    error: str
    info: str


class WebUI:
    """
    Sets up and runs a Flask web app that can start and stop load tests using the
    :attr:`environment.runner <locust.env.Environment.runner>` as well as show the load test statistics
    in :attr:`environment.stats <locust.env.Environment.stats>`
    """

    app: Flask | None = None
    """
    Reference to the :class:`flask.Flask` app. Can be used to add additional web routes and customize
    the Flask app in other various ways. Example::

        from flask import request

        @web_ui.app.route("/my_custom_route")
        def my_custom_route():
            return "your IP is: %s" % request.remote_addr
    """

    greenlet: gevent.Greenlet | None = None
    """
    Greenlet of the running web server
    """

    server: pywsgi.WSGIServer | None = None
    """Reference to the :class:`pyqsgi.WSGIServer` instance"""

    template_args: dict[str, Any]
    """Arguments used to render index.html for the web UI. Must be used with custom templates
    extending index.html."""

    auth_args: AuthArgs
    """Arguments used to render auth.html for the web UI auth page. Must be used when configuring auth"""

    def __init__(
        self,
        environment: Environment,
        host: str,
        port: int,
        web_login: bool = False,
        tls_cert: str | None = None,
        tls_key: str | None = None,
        stats_csv_writer: StatsCSV | None = None,
        delayed_start=False,
        userclass_picker_is_active=False,
        build_path: str | None = None,
    ):
        """
        Create WebUI instance and start running the web server in a separate greenlet (self.greenlet)

        Arguments:
        environment: Reference to the current Locust Environment
        host: Host/interface that the web server should accept connections to
        port: Port that the web server should listen to
        web_login:  Enables a login page
        tls_cert: A path to a TLS certificate
        tls_key: A path to a TLS private key
        delayed_start: Whether or not to delay starting web UI until `start()` is called. Delaying web UI start
                       allows for adding Flask routes or Blueprints before accepting requests, avoiding errors.
        """
        environment.web_ui = self
        self.stats_csv_writer = stats_csv_writer or StatsCSV(environment, stats_module.PERCENTILES_TO_REPORT)
        self.environment = environment
        self.host = host
        self.port = port
        self.tls_cert = tls_cert
        self.tls_key = tls_key
        self.userclass_picker_is_active = userclass_picker_is_active
        self.web_login = web_login
        app = Flask(__name__)
        CORS(app)
        self.app = app
        app.jinja_env.add_extension("jinja2.ext.do")
        app.debug = True
        self.greenlet: gevent.Greenlet | None = None
        self._swarm_greenlet: gevent.Greenlet | None = None
        self.template_args = {}
        self.auth_args = {}
        self.app.template_folder = build_path or DEFAULT_BUILD_PATH
        self.app.static_url_path = "/assets/"
        # ensures static js files work on Windows
        mimetypes.add_type("application/javascript", ".js")

        if self.web_login:
            self._login_manager = LoginManager()
            self._login_manager.init_app(self.app)
            self._login_manager.login_view = "login"

        if environment.runner:
            self.update_template_args()
        if not delayed_start:
            self.start()

        @app.errorhandler(Exception)
        def handle_exception(error):
            error_message = str(error)
            error_code = getattr(error, "code", 500)
            logger.log(
                logging.DEBUG if error_code <= 404 else logging.ERROR,
                f"UI got request for {request.method} {request.path}, but it resulted in a {error_code}: {error.name}",
            )
            return make_response(error_message, error_code)

        @app.route("/assets/<path:path>")
        def send_assets(path):
            directory = (
                os.path.join(self.app.template_folder, "assets")
                if os.path.exists(os.path.join(app.template_folder, "assets", path))
                else os.path.join(DEFAULT_BUILD_PATH, "assets")
            )

            return send_from_directory(directory, path)

        @app.route("/")
        @self.auth_required_if_enabled
        def index() -> str | Response:
            if not environment.runner:
                return make_response("Error: Locust Environment does not have any runner", 500)
            self.update_template_args()

            return render_template("index.html", template_args=self.template_args)

        @app.route("/swarm", methods=["POST"])
        @self.auth_required_if_enabled
        def swarm() -> Response:
            assert request.method == "POST"

            # Loading UserClasses & ShapeClasses if Locust is running with UserClass Picker
            if self.userclass_picker_is_active:
                if not self.environment.available_user_classes:
                    err_msg = "UserClass picker is active but there are no available UserClasses"
                    return jsonify({"success": False, "message": err_msg, "host": environment.host})

                # Getting Specified User Classes
                form_data_user_class_names = request.form.getlist("user_classes")

                # Updating UserClasses
                if form_data_user_class_names:
                    user_classes = {}
                    for user_class_name, user_class_object in self.environment.available_user_classes.items():
                        if user_class_name in form_data_user_class_names:
                            user_classes[user_class_name] = user_class_object

                else:
                    if self.environment.runner and self.environment.runner.state == STATE_RUNNING:
                        # Test is already running
                        # Using the user classes that have already been selected
                        user_classes = {
                            key: value
                            for (key, value) in self.environment.available_user_classes.items()
                            if value in self.environment.user_classes
                        }
                    else:
                        # Starting test with no user class selection
                        # Defaulting to using all available user classes
                        user_classes = self.environment.available_user_classes

                self._update_user_classes(user_classes)

                # Updating ShapeClass if specified in WebUI Form
                form_data_shape_class_name = request.form.get("shape_class", "Default")
                if form_data_shape_class_name == "Default":
                    self._update_shape_class(None)
                else:
                    self._update_shape_class(form_data_shape_class_name)

            parsed_options_dict = vars(environment.parsed_options) if environment.parsed_options else {}
            run_time = None
            for key, value in request.form.items():
                if key == "user_count":  # if we just renamed this field to "users" we wouldn't need this
                    user_count = int(value)
                    parsed_options_dict["users"] = user_count
                elif key == "spawn_rate":
                    spawn_rate = float(value)
                    parsed_options_dict[key] = spawn_rate
                elif key == "host":
                    # Replace < > to guard against XSS
                    environment.host = str(request.form["host"]).replace("<", "").replace(">", "")
                    parsed_options_dict[key] = environment.host
                elif key == "user_classes":
                    # Set environment.parsed_options.user_classes to the selected user_classes
                    parsed_options_dict[key] = request.form.getlist("user_classes")
                elif key == "run_time":
                    if not value:
                        continue
                    try:
                        run_time = parse_timespan(value)
                        parsed_options_dict[key] = run_time
                    except ValueError:
                        err_msg = "Valid run_time formats are : 20, 20s, 3m, 2h, 1h20m, 3h30m10s, etc."
                        logger.error(err_msg)
                        return jsonify({"success": False, "message": err_msg, "host": environment.host})
                elif key in parsed_options_dict:
                    # update the value in environment.parsed_options, but dont change the type.
                    parsed_options_value = parsed_options_dict[key]

                    if isinstance(parsed_options_value, bool):
                        parsed_options_dict[key] = value == "true"
                    elif parsed_options_value is None:
                        parsed_options_dict[key] = parsed_options_value
                    else:
                        parsed_options_dict[key] = type(parsed_options_dict[key])(value)

            if environment.shape_class and environment.runner is not None:
                environment.runner.start_shape()
                return jsonify(
                    {
                        "success": True,
                        "message": f"Swarming started using shape class '{type(environment.shape_class).__name__}'",
                        "host": environment.host,
                    }
                )

            if self._swarm_greenlet is not None:
                self._swarm_greenlet.kill(block=True)
                self._swarm_greenlet = None

            if environment.runner is not None:
                self._swarm_greenlet = gevent.spawn(environment.runner.start, user_count, spawn_rate)
                self._swarm_greenlet.link_exception(greenlet_exception_handler)
                response_data = {
                    "success": True,
                    "message": "Swarming started",
                    "host": environment.host,
                }
                if run_time:
                    gevent.spawn_later(run_time, self._stop_runners).link_exception(greenlet_exception_handler)
                    response_data["run_time"] = run_time

                if self.userclass_picker_is_active:
                    response_data["user_classes"] = sorted(user_classes.keys())

                return jsonify(response_data)
            else:
                return jsonify({"success": False, "message": "No runner", "host": environment.host})

        @app.route("/stop")
        @self.auth_required_if_enabled
        def stop() -> Response:
            if self._swarm_greenlet is not None:
                self._swarm_greenlet.kill(block=True)
                self._swarm_greenlet = None
            if environment.runner is not None:
                environment.runner.stop()
            return jsonify({"success": True, "message": "Test stopped"})

        @app.route("/stats/reset")
        @self.auth_required_if_enabled
        def reset_stats() -> str:
            environment.events.reset_stats.fire()
            if environment.runner is not None:
                environment.runner.stats.reset_all()
                environment.runner.exceptions = {}
            return "ok"

        @app.route("/stats/report")
        @self.auth_required_if_enabled
        def stats_report() -> Response:
            theme = request.args.get("theme", "")
            res = get_html_report(
                self.environment,
                show_download_link=not request.args.get("download"),
                theme=theme,
            )
            if request.args.get("download"):
                res = app.make_response(res)
                host = f"_{self.environment.host}" if self.environment.host else ""
                res.headers["Content-Disposition"] = (
                    f"attachment;filename=Locust_{format_safe_timestamp(self.environment.stats.start_time)}_"
                    + f"{self.environment.locustfile}{host}.html"
                )
            return res

        def _download_csv_suggest_file_name(suggest_filename_prefix: str) -> str:
            """Generate csv file download attachment filename suggestion.

            Arguments:
            suggest_filename_prefix: Prefix of the filename to suggest for saving the download.
            Will be appended with timestamp.
            """
            host = f"_{self.environment.host}" if self.environment.host else ""
            return (
                f"Locust_{format_safe_timestamp(self.environment.stats.start_time)}_"
                + f"{self.environment.locustfile}{host}_{suggest_filename_prefix}.csv"
            )

        def _download_csv_response(csv_data: str, filename_prefix: str) -> Response:
            """Generate csv file download response with 'csv_data'.

            Arguments:
            csv_data: CSV header and data rows.
            filename_prefix: Prefix of the filename to suggest for saving the download. Will be appended with timestamp.
            """

            response = make_response(csv_data)
            response.headers["Content-type"] = "text/csv"
            response.headers["Content-disposition"] = (
                f"attachment;filename={_download_csv_suggest_file_name(filename_prefix)}"
            )
            return response

        @app.route("/stats/requests/csv")
        @self.auth_required_if_enabled
        def request_stats_csv() -> Response:
            data = StringIO()
            writer = csv.writer(data)
            self.stats_csv_writer.requests_csv(writer)
            return _download_csv_response(data.getvalue(), "requests")

        @app.route("/stats/requests_full_history/csv")
        @self.auth_required_if_enabled
        def request_stats_full_history_csv() -> Response:
            options = self.environment.parsed_options
            if options and options.stats_history_enabled and isinstance(self.stats_csv_writer, StatsCSVFileWriter):
                return send_file(
                    os.path.abspath(self.stats_csv_writer.stats_history_file_name()),
                    mimetype="text/csv",
                    as_attachment=True,
                    download_name=_download_csv_suggest_file_name("requests_full_history"),
                    etag=True,
                    max_age=0,
                    conditional=True,
                    last_modified=None,
                )

            return make_response("Error: Server was not started with option to generate full history.", 404)

        @app.route("/stats/failures/csv")
        @self.auth_required_if_enabled
        def failures_stats_csv() -> Response:
            data = StringIO()
            writer = csv.writer(data)
            self.stats_csv_writer.failures_csv(writer)
            return _download_csv_response(data.getvalue(), "failures")

        @app.route("/stats/requests")
        @self.auth_required_if_enabled
        @memoize(timeout=DEFAULT_CACHE_TIME, dynamic_timeout=True)
        def request_stats() -> Response:
            stats: list[dict[str, Any]] = []
            errors: list[StatsErrorDict] = []

            if environment.runner is None:
                report = {
                    "stats": stats,
                    "errors": errors,
                    "total_rps": 0.0,
                    "total_fail_per_sec": 0.0,
                    "fail_ratio": 0.0,
                    "current_response_time_percentile_1": None,
                    "current_response_time_percentile_2": None,
                    "state": STATE_MISSING,
                    "user_count": 0,
                }

                if isinstance(environment.runner, MasterRunner):
                    report.update({"workers": []})

                return jsonify(report)

            for s in chain(sort_stats(environment.runner.stats.entries), [environment.runner.stats.total]):
                stats.append(s.to_dict())

            errors = [e.serialize() for e in environment.runner.errors.values()]

            # Truncate the total number of stats and errors displayed since a large number of rows will cause the app
            # to render extremely slowly. Aggregate stats should be preserved.
            truncated_stats = stats[:500]
            if len(stats) > 500:
                truncated_stats += [stats[-1]]

            report = {"stats": truncated_stats, "errors": errors[:500]}
            total_stats = stats[-1]

            if stats:
                report["total_rps"] = total_stats["current_rps"]
                report["total_fail_per_sec"] = total_stats["current_fail_per_sec"]
                report["fail_ratio"] = environment.runner.stats.total.fail_ratio
                report["current_response_time_percentiles"] = {
                    f"response_time_percentile_{percentile}": environment.runner.stats.total.get_current_response_time_percentile(
                        percentile
                    )
                    for percentile in stats_module.PERCENTILES_TO_CHART
                }

            if isinstance(environment.runner, MasterRunner):
                workers = []
                for worker in environment.runner.clients.values():
                    workers.append(
                        {
                            "id": worker.id,
                            "state": worker.state,
                            "user_count": worker.user_count,
                            "cpu_usage": worker.cpu_usage,
                            "memory_usage": worker.memory_usage,
                        }
                    )

                report["workers"] = workers

            report["state"] = environment.runner.state
            report["user_count"] = environment.runner.user_count

            return jsonify(report)

        @app.route("/exceptions")
        @self.auth_required_if_enabled
        def exceptions() -> Response:
            return jsonify(
                {
                    "exceptions": [
                        {
                            "count": row["count"],
                            "msg": escape(row["msg"]),
                            "traceback": escape(row["traceback"]),
                            "nodes": ", ".join(row["nodes"]),
                        }
                        for row in (environment.runner.exceptions.values() if environment.runner is not None else [])
                    ]
                }
            )

        @app.route("/exceptions/csv")
        @self.auth_required_if_enabled
        def exceptions_csv() -> Response:
            data = StringIO()
            writer = csv.writer(data)
            self.stats_csv_writer.exceptions_csv(writer)
            return _download_csv_response(data.getvalue(), "exceptions")

        @app.route("/tasks")
        @self.auth_required_if_enabled
        def tasks() -> dict[str, dict[str, dict[str, float]]]:
            runner = self.environment.runner
            user_spawned: dict[str, int]
            if runner is None:
                user_spawned = {}
            else:
                user_spawned = (
                    runner.reported_user_classes_count
                    if isinstance(runner, MasterRunner)
                    else runner.user_classes_count
                )

            task_data = {
                "per_class": get_ratio(self.environment.user_classes, user_spawned, False),
                "total": get_ratio(self.environment.user_classes, user_spawned, True),
            }
            return task_data

        @app.route("/logs")
        @self.auth_required_if_enabled
        def logs():
            return jsonify({"master": get_logs(), "workers": self.environment.worker_logs})

        @app.route("/login")
        def login():
            if not self.web_login:
                return redirect(url_for("index"))

            self.auth_args["error"] = session.get("auth_error", None)
            self.auth_args["info"] = session.get("auth_info", None)

            return render_template_from(
                "auth.html",
                auth_args=self.auth_args,
            )

        @app.route("/user", methods=["POST"])
        def update_user():
            assert request.method == "POST"

            user_settings = json.loads(request.data)
            self.environment.update_user_class(user_settings)

            return {}, 201

    @property
    def login_manager(self):
        if self.web_login:
            return self._login_manager

        raise AttributeError("The login_manager is only available with --web-login.\n")

    @login_manager.setter
    def login_manager(self, value):
        self._login_manager = value

    def start(self):
        self.greenlet = gevent.spawn(self.start_server)
        self.greenlet.link_exception(greenlet_exception_handler)

    def start_server(self):
        if self.tls_cert and self.tls_key:
            self.server = pywsgi.WSGIServer(
                (self.host, self.port), self.app, log=None, keyfile=self.tls_key, certfile=self.tls_cert
            )
        else:

            class RewriteFilter(logging.Filter):
                def filter(self, record) -> bool:
                    msg = record.msg
                    if "gevent._socket3.socket at" in msg and "Invalid HTTP method: '\x16\x03" in msg:
                        record.msg = f"An https request was made against Locust's Web UI (which was expecting http). Underlying error was: {record.msg}"
                    return True

            logger.addFilter(RewriteFilter())
            self.server = pywsgi.WSGIServer((self.host, self.port), self.app, log=None, error_log=logger)

        self.server.serve_forever()

    def stop(self):
        """
        Stop the running web server
        """
        self.server.stop()

    def auth_required_if_enabled(self, view_func):
        """
        Decorator that can be used on custom route methods that will turn on Flask Login
        authentication if the ``--web-login`` flag is used. Example::

            @web_ui.app.route("/my_custom_route")
            @web_ui.auth_required_if_enabled
            def my_custom_route():
                return "custom response"
        """

        @wraps(view_func)
        def wrapper(*args, **kwargs):
            if self.web_login:
                try:
                    session["auth_error"] = None
                    session["auth_info"] = None
                    return login_required(view_func)(*args, **kwargs)
                except Exception as e:
                    return f"Locust auth exception: {e} See https://docs.locust.io/en/stable/extending-locust.html#adding-authentication-to-the-web-ui for configuring authentication."
            else:
                return view_func(*args, **kwargs)

        return wrapper

    def update_template_args(self):
        override_host_warning = False
        if self.environment.host:
            host = self.environment.host
        elif self.environment.runner.user_classes:
            all_hosts = {l.host for l in self.environment.runner.user_classes}
            if len(all_hosts) == 1:
                host = list(all_hosts)[0]
            else:
                # since we have multiple User classes with different host attributes, we'll
                # inform that specifying host will override the host for all User classes
                override_host_warning = True
                host = None
        else:
            host = None

        options = self.environment.parsed_options

        if is_distributed := isinstance(self.environment.runner, MasterRunner):
            worker_count = self.environment.runner.worker_count
        else:
            worker_count = 0

        stats = self.environment.runner.stats
        extra_options = argument_parser.ui_extra_args_dict()

        available_user_classes = None
        users = None
        if self.environment.available_user_classes:
            available_user_classes = sorted(self.environment.available_user_classes)
            users = {
                user_class_name: user_class.json()
                for (user_class_name, user_class) in self.environment.available_user_classes.items()
            }

        available_shape_classes = ["Default"]
        if self.environment.available_shape_classes:
            available_shape_classes += sorted(self.environment.available_shape_classes.keys())

        available_user_tasks = (
            {
                user_class_name: [task.__name__ for task in user_class]
                for (user_class_name, user_class) in self.environment.available_user_tasks.items()
            }
            if self.environment.available_user_tasks
            else None
        )

        new_template_args = {
            "locustfile": self.environment.locustfile,
            "state": self.environment.runner.state,
            "is_distributed": is_distributed,
            "user_count": self.environment.runner.user_count,
            "version": version,
            "host": host if host else "",
            "history": stats.history if stats.num_requests > 0 else [],
            "override_host_warning": override_host_warning,
            "num_users": options and options.num_users,
            "spawn_rate": options and options.spawn_rate,
            "worker_count": worker_count,
            "hide_common_options": (
                self.environment.shape_class
                and not (self.userclass_picker_is_active or self.environment.shape_class.use_common_options)
            ),
            "shape_use_common_options": self.environment.shape_class
            and self.environment.shape_class.use_common_options,
            "stats_history_enabled": options and options.stats_history_enabled,
            "tasks": dumps({}),
            "extra_options": extra_options,
            "run_time": options and options.run_time,
            "show_userclass_picker": self.userclass_picker_is_active,
            "available_user_classes": available_user_classes,
            "available_shape_classes": available_shape_classes,
            "available_user_tasks": available_user_tasks,
            "users": users,
            "percentiles_to_chart": stats_module.PERCENTILES_TO_CHART,
            "percentiles_to_statistics": stats_module.PERCENTILES_TO_STATISTICS,
        }

        self.template_args = {**self.template_args, **new_template_args}

    def _update_shape_class(self, shape_class_name):
        if shape_class_name:
            shape_class = self.environment.available_shape_classes[shape_class_name]
            shape_class.runner = self.environment.runner
        else:
            shape_class = None

        # Validating ShapeClass
        self.environment.shape_class = shape_class
        self.environment._validate_shape_class_instance()

    def _update_user_classes(self, user_classes):
        self.environment.user_classes = list(user_classes.values())
        # populate the locustfile which used in web ui title only
        if self.environment.locustfile is None:
            self.environment.locustfile = ",".join(self.environment.user_classes_by_name.keys())

        # Validating UserClasses
        self.environment._remove_user_classes_with_weight_zero()
        self.environment._validate_user_class_name_uniqueness()

    def _stop_runners(self):
        self.environment.runner.stop()<|MERGE_RESOLUTION|>--- conflicted
+++ resolved
@@ -10,12 +10,8 @@
 from io import StringIO
 from itertools import chain
 from json import dumps
-<<<<<<< HEAD
-from typing import TYPE_CHECKING, Any
-=======
 from time import time
 from typing import TYPE_CHECKING, Any, TypedDict
->>>>>>> eba774c8
 
 import gevent
 from flask import (
